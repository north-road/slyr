# Set-up SLYR #
<!-- it would be nice to only give access to this page to purchasers -->

## Install the plugin (community version) ##

The community version of SLYR can be installed through the QGIS Plugin Manager. Just search for "SLYR" and click "Install Plugin".

## Install the plugin (licensed version) ##

Once purchased, licensed users will receive an email from **North Road** with a link for the installer and their licence key. 

**Before installing the licensed version of SLYR, you must first uninstall the community version (if installed) and restart QGIS.**

1. Save the information in this email, along with your invoice and receipt in a safe place for future reference.

2. Download the installer from the link. 
      * Place the zip file in a safe location for future reference - just in case you need to update your machine so you can reload it.

3. Unzip the downloaded file, and then drag the extracted `install_slyr_qgis.py` over an open **QGIS** window. (If prompted, accept the warning regarding trusted scripts). The script will add a connection to the private plugins repository, and install the **SLYR** plugin for you.

4. After the plugin is installed, the **SLYR** `Options` dialog will open (If it doesn't, click on the top menu `Settings` ▶️ `Options` and click on **SLYR** in the left panel). Enter your unique license key at this screen, exactly as it appears at the end of this email. Enter the optional requirements outlined in the *SLYR Options* section below.

## SLYR Options ##
The **SLYR** `Options` dialog provides users the ability to set-up the **SLYR** Plugin to meet their requirements. 

To access the **SLYR** `Options`, in **QGIS** click on the top menu `Settings` ▶️ `Options`.

![Settings Options](../images/settings_options.png)

The `Options` dialog opens, scroll down on the left and click on **SLYR** to access the **SLYR** options.

![SLYR Options](../images/settings_options_slyr_edit2.png)

### Plugin Settings ###
| Setting | Description | Directions |
| ---| --- | --- |
<<<<<<< HEAD
|License key | The license key is supplied to users once they have purchased **SLYR**. | Enter your unique license key at this screen, exactly as it appears in your license email.|
|Verbose logging during conversion | Activates verbose debugging output during file conversions. This option can slow down performance, and should be enabled only when requested by North Road support staff. | Tick to activate. |
=======
|License key | The license key is supplied to users once they have purchased **SLYR**. | Enter your unique license key at this screen, exactly as it appears at the end of this email.|
|*delete*Experimental annotation support | Annotation support is currently in Beta testing. If you would like to partake in the testing, tick this option. Any issues, please send us an [email](mailto:info@north-road.com). <NYALL IS THIS ONLY FOR COMMUNITY EDITION? WHAT DOES THIS DO?> |  Tick to activate. |
|Verbose logging during conversion | Activate the developer version of the plugin. This will record more details and assist with future developement. However it can slow down performance. | Tick to activate. |
>>>>>>> c4a21717

### Conversion Settings ###
| Setting | Description | Directions |
| ---| --- | --- |
<<<<<<< HEAD
Convert font markers to simple marker symbols where possible | When activated, SLYR will automatically detect any font markers using standard ESRI fonts which can be converted to an equivalent simple marker symbol in QGIS. In most cases this option is desirable, as it results in QGIS styles which do not require ESRI fonts to work as originally designed. Additionally, the simple marker versions generally result in more exact matches for the original marker sizes and offsets. Deactivate this option only if you have a particular requirement to retain all font markers as QGIS font marker symbols. |  Tick to activate. 
Convert font markers to SVG files | This option will perform a conversion of any font markers to QGIS SVG marker symbol. The original fonts referenced in the ArcMap documents must be available at the time of conversion in order to do this, but the resultant files will be self-contained and no longer require access to the fonts. Activating this option can result in larger converted file sizes. |  Tick to activate.
Embed pictures inside symbols when possible | When checked, any pictures or SVG files referenced in the ArcMap documents will be embedded inside the resultant QGIS files. This results in a self-contained file which can easily be distributed to others. If unchecked, then pictures or SVG files will be placed in the "Store extracted pictures in" folder. These must then be supplied alongside the converted QGIS file to other users. |  Tick to activate. 
Tweak symbol conversion for better visual match | Activating this option enables SLYR to alter the original sizes and line thickness of symbols from ArcMap in order to result in a better visual match for how these symbols are shown in ESRI software. If deactivated, then all sizes will remain exactly as they were in the original documents. |  Tick to activate. 
Units for symbols: points, millimeters | Controls whether the converted QGIS symbols should use points or millimeters for sizes, widths and offsets. **SLYR** uses points as a default in order to match the units used by ESRI software, but users may wish to change this to millimeters if they are more comfortable working in these units. |  Choose either `Points` or `Millimeters`.
Store extracted pictures in | Sets a path to store any extracted pictures from ESRI documents. This setting is only used when the "Embed pictures inside symbols when possible" option is disabled. |  Enter in the folder's path
Store relative paths for files instead of absolute paths | Using relative paths will assist with portability of the project. |  Tick to activate. 
=======
Convert font markers to simple marker symbols where possible | All Symbol marker symbols will loose any complexity. WILL THIS MIRROR THE CHOSEN SYMBOLS CLOSELY? WILL IT LOSE ALL COLOUR AS WELL? |  Tick to activate. 
Convert font markerts to SVG files | Use this option if you have access to the original SVG files and they are saved in.  |  Tick to activate. Ensure the location is addded into the **QGIS** `Options` dialog (check [Troubleshooting](/user_guide/troubleshooting) for more information).
*delete*Embed pictures inside symbols when possible | Symbols containing pictures are assumed to have placement inside symbols. If your pictures occur outside of symbols, don't activate this option. IS THIS CORRECT???? |  Tick to activate. 
Tweak symbol conversion for better visual match | A variety of scripts can be employed to get a better match, such as PROVIDE EXAMPLES OR FURTHER CLARIFICATION> |  Tick to activate. 
Units for symbols: points, millimeters | Symbols use points or millimeters to measure them. **SLYR** uses points as a default. |  Choose either `Points` or `Millimeters`.
*delete* Store extracted pictures in | Pictures are extracted and processed using Inkscape. The files will then need a storage location. WHAT PICTURES ARE TALKING ABOUT - FROM SYMBOLS OR PHOTOS LINKED IN THE PROJECT |  Enter in the folder's path
*delete*Store relative paths for files instead of absolute paths | Using relative paths will assist with portability of the project. |  Tick to activate. 
>>>>>>> c4a21717

### SDE Database Conversion ###

These settings control how SLYR converts SDE connections to QGIS database connections. 

| Setting | Description | Directions |
| ---| --- | --- |
Default primary key | QGIS requires that the primary key for a database table is specified in advance. Since ArcMap documents do **not** include this information, SLYR defaults to using "objectid" as the primary key name. If your database setup uses a different primary key you can change this setting to ensure that SDE connections are correctly converted to QGIS database connections. | Leave as OBJECTID or amend as required. 
Table name conversion | While ArcMap is tolerant to case differences in the name of SDE tables and schemas, QGIS is instead case sensitive. If the case stored in an ArcMap document differs from the actual database table name case then QGIS will not be able to read the resultant layer. This setting permits users to specify a case conversion in order to automatically adjust the stored ArcMap table and schema name case to match the actual casing used on a database. If you are having issues with QGIS being unable to read converted SDE connections then correcting the case conversion using this setting may help. | Choose from the options: Leave unchanged, Convert to Uppercase, OR Convert to Lowercase

### MDB Tools ###

SLYR requires use of "MDB Tools" in order to read ArcMap .style files. While the licensed version of SLYR is packaged with an inbuilt version of MDB Tools, users of the community version will need to manually download and install MDB Tools and then setup the MDB tools path in this section.

| Setting | Description | Directions |
| ---| --- | --- |
Path to MDB Tools | This is automatically set for the full license, *only the Community License needs to download this tool*. | Click the link in the SLYR Options dialog and once installed, enter in the installed MDB Tools path

### Inkscape ###

SLYR requires the free, open-source Inkscape illustration application in order to convert any EMF graphics found in ArcMap documents. Inkscape must be manually installed from [here](https://inkscape.org) or EMF graphics will not be converted and will be unusable in QGIS.

| Setting | Description | Directions |
| ---| --- | --- |
Path to Inkscape | Path to the Inkscape binary (.exe) file.  |  Install Inkscape from [here.](https://inkscape.org) and enter the pathway to Inkscape .exe file.
<|MERGE_RESOLUTION|>--- conflicted
+++ resolved
@@ -34,19 +34,18 @@
 ### Plugin Settings ###
 | Setting | Description | Directions |
 | ---| --- | --- |
-<<<<<<< HEAD
+
 |License key | The license key is supplied to users once they have purchased **SLYR**. | Enter your unique license key at this screen, exactly as it appears in your license email.|
 |Verbose logging during conversion | Activates verbose debugging output during file conversions. This option can slow down performance, and should be enabled only when requested by North Road support staff. | Tick to activate. |
-=======
 |License key | The license key is supplied to users once they have purchased **SLYR**. | Enter your unique license key at this screen, exactly as it appears at the end of this email.|
 |*delete*Experimental annotation support | Annotation support is currently in Beta testing. If you would like to partake in the testing, tick this option. Any issues, please send us an [email](mailto:info@north-road.com). <NYALL IS THIS ONLY FOR COMMUNITY EDITION? WHAT DOES THIS DO?> |  Tick to activate. |
 |Verbose logging during conversion | Activate the developer version of the plugin. This will record more details and assist with future developement. However it can slow down performance. | Tick to activate. |
->>>>>>> c4a21717
+
 
 ### Conversion Settings ###
 | Setting | Description | Directions |
 | ---| --- | --- |
-<<<<<<< HEAD
+
 Convert font markers to simple marker symbols where possible | When activated, SLYR will automatically detect any font markers using standard ESRI fonts which can be converted to an equivalent simple marker symbol in QGIS. In most cases this option is desirable, as it results in QGIS styles which do not require ESRI fonts to work as originally designed. Additionally, the simple marker versions generally result in more exact matches for the original marker sizes and offsets. Deactivate this option only if you have a particular requirement to retain all font markers as QGIS font marker symbols. |  Tick to activate. 
 Convert font markers to SVG files | This option will perform a conversion of any font markers to QGIS SVG marker symbol. The original fonts referenced in the ArcMap documents must be available at the time of conversion in order to do this, but the resultant files will be self-contained and no longer require access to the fonts. Activating this option can result in larger converted file sizes. |  Tick to activate.
 Embed pictures inside symbols when possible | When checked, any pictures or SVG files referenced in the ArcMap documents will be embedded inside the resultant QGIS files. This results in a self-contained file which can easily be distributed to others. If unchecked, then pictures or SVG files will be placed in the "Store extracted pictures in" folder. These must then be supplied alongside the converted QGIS file to other users. |  Tick to activate. 
@@ -54,7 +53,6 @@
 Units for symbols: points, millimeters | Controls whether the converted QGIS symbols should use points or millimeters for sizes, widths and offsets. **SLYR** uses points as a default in order to match the units used by ESRI software, but users may wish to change this to millimeters if they are more comfortable working in these units. |  Choose either `Points` or `Millimeters`.
 Store extracted pictures in | Sets a path to store any extracted pictures from ESRI documents. This setting is only used when the "Embed pictures inside symbols when possible" option is disabled. |  Enter in the folder's path
 Store relative paths for files instead of absolute paths | Using relative paths will assist with portability of the project. |  Tick to activate. 
-=======
 Convert font markers to simple marker symbols where possible | All Symbol marker symbols will loose any complexity. WILL THIS MIRROR THE CHOSEN SYMBOLS CLOSELY? WILL IT LOSE ALL COLOUR AS WELL? |  Tick to activate. 
 Convert font markerts to SVG files | Use this option if you have access to the original SVG files and they are saved in.  |  Tick to activate. Ensure the location is addded into the **QGIS** `Options` dialog (check [Troubleshooting](/user_guide/troubleshooting) for more information).
 *delete*Embed pictures inside symbols when possible | Symbols containing pictures are assumed to have placement inside symbols. If your pictures occur outside of symbols, don't activate this option. IS THIS CORRECT???? |  Tick to activate. 
@@ -62,7 +60,7 @@
 Units for symbols: points, millimeters | Symbols use points or millimeters to measure them. **SLYR** uses points as a default. |  Choose either `Points` or `Millimeters`.
 *delete* Store extracted pictures in | Pictures are extracted and processed using Inkscape. The files will then need a storage location. WHAT PICTURES ARE TALKING ABOUT - FROM SYMBOLS OR PHOTOS LINKED IN THE PROJECT |  Enter in the folder's path
 *delete*Store relative paths for files instead of absolute paths | Using relative paths will assist with portability of the project. |  Tick to activate. 
->>>>>>> c4a21717
+
 
 ### SDE Database Conversion ###
 
